--- conflicted
+++ resolved
@@ -49,9 +49,7 @@
     APP_NAME=edgelake_agent \
     BLOCKCHAIN_DIR=/app/EdgeLake/blockchain \
     DATA_DIR=/app/EdgeLake/data \
-    LOCAL_SCRIPTS=/app/deployment-scripts/node-deployment \
-<<<<<<< HEAD
-    TEST_DIR=/app/deployment-scripts/test \
+    TEST_DIR=/app/deployment-scripts/tests \
     DEBIAN_FRONTEND=noninteractive \
     NODE_TYPE=generic \
     NODE_NAME=edgelake-node \
@@ -61,65 +59,5 @@
     ANYLOG_MCP_PORT=50051 \
     LEDGER_CONN=127.0.0.1:32049
 
-WORKDIR /app
-
-EXPOSE $ANYLOG_SERVER_PORT $ANYLOG_REST_PORT $ANYLOG_BROKER_PORT $ANYLOG_MCP_PORT
-
-# ============================================================================
-# LAYER 1: System dependencies (rarely change - heavily cached)
-# ============================================================================
-RUN apk update && apk upgrade && \
-    apk add bash git gcc openssh-client python3 python3-dev py3-pip musl-dev build-base libffi-dev py3-psutil && \
-    python3 -m pip install --upgrade pip
-
-# ============================================================================
-# LAYER 2: Python dependencies (only rebuilds when requirements change)
-# ============================================================================
-# Copy only requirements files first (not entire codebase)
-COPY requirements.txt /tmp/edgelake-requirements.txt
-COPY edge_lake/mcp_server/requirements.txt /tmp/mcp-requirements.txt
-
-# Install MCP server requirements first (needed by mcp_server/__init__.py imports)
-RUN python3 -m pip install --upgrade -r /tmp/mcp-requirements.txt
-
-# Install main EdgeLake requirements
-RUN python3 -m pip install --upgrade -r /tmp/edgelake-requirements.txt
-
-# ============================================================================
-# LAYER 3: External dependencies (only rebuilds when repo changes)
-# ============================================================================
-# Clone deployment-scripts from your public fork (includes MCP autostart integration)
-ARG CACHEBUST=f8e7d2c1
-RUN echo "Cache bust: $CACHEBUST" && git clone https://github.com/tom342178/deployment-scripts.git
-
-# Alternative: Use upstream EdgeLake deployment-scripts (without MCP autostart)
-# RUN git clone https://github.com/EdgeLake/deployment-scripts
-
-# ============================================================================
-# LAYER 4: Application code (rebuilds on every code change - fastest layer)
-# ============================================================================
-COPY . EdgeLake
-COPY setup.cfg /app
-COPY LICENSE /app
-COPY README.md /app
-
-FROM base AS deployment
-
-# Make sure to set the EDGELAKE_HOME environment variable for Python explicitly
-ENV EDGELAKE_HOME=/app/EdgeLake
-
-# Copy MCP auto-start files
-COPY edge_lake/mcp_server/autostart.al /app/EdgeLake/edge_lake/mcp_server/
-COPY docker-entrypoint-with-mcp.sh /app/
-RUN chmod +x /app/docker-entrypoint-with-mcp.sh
-
-# Use entrypoint wrapper that includes MCP auto-start
-# Set MCP_ENABLED=true in environment to enable MCP server
-ENTRYPOINT ["/app/docker-entrypoint-with-mcp.sh"]
-=======
-    TEST_DIR=/app/deployment-scripts/tests \
-    DEBIAN_FRONTEND=noninteractive
-
 RUN chmod +x /app/deploy_edgelake.sh
-ENTRYPOINT ["/app/deploy_edgelake.sh"]
->>>>>>> b1f6d41e
+ENTRYPOINT ["/app/deploy_edgelake.sh"]